package server.core;

import server.exceptions.OutputControllerQueueOverflowException;
import server.network.UINetwork;
import server.network.data.Message;

import java.io.*;
import java.util.LinkedList;
import java.util.Timer;
import java.util.TimerTask;
import java.util.concurrent.*;

/**
 * Class created as a part of {@link GameHandler GameHandler} class for controlling the output.
 * <p>
 *     This class gathers all output taken from "GameLogic" into a queue, and the process them as the user
 *     wishes. <i>Currently passing to {@link server.network.UINetwork UINetwork} and saving in a
 *     local file is supported.</i>
 * </p>
 */
public class OutputController implements Runnable {

    private static final int QUEUE_DEFAULT_SIZE = 100000;

    private boolean sendToUI = false;
    private UINetwork uiNetwork;
    private int timeInterval;
    private Timer timer;
    private boolean sendToFile = false;
    private File outputFile;
    private int bufferSize;
    private FileWriter fileWriter;
    private LinkedList<Message> messagesQueue;

    /**
     * Constructor with the properties about how outputs must be handled.
     * <p>
     *     This constructor creates an instance of OutputController class with the given parameters.
     *     The two booleans indicate that how the class will handle the given outputs.
     *     In the case that sendToUI flag is set:
     *     <p>
     *         Output handling will be assumed as a "Pre Runner" in order to a fast forward run based
     *         on the game logic, and storing data on a file for later use.
     *         Data would be held on memory until reaches the specified buffer size, and then will be
     *         written to the specified file (Using {@link server.core.OutputController.FileWriter FileWriter}
     *         runnable class).
     *     </p>
     *     In the case that sendToFile flag is set:
     *     <p>
     *         This type of output processing, will store outputs in the object, and sends it in regular
     *         timer ticks. This time is specified in milliseconds as timeInterval
     *     </p>
     *     If the sendToUI or sendToFile flags were set, then the two other values would be assigned to the
     *     appropriate instance values.
     *     Note that this will raise a runtime exception, in the case of invalid arguments.
     * </p>
     * @param sendToUI Indicates that data will be sent to given {@link server.network.UINetwork UINetwork} instance
     *                 or not
     * @param uiNetwork The given instance of {@link server.network.UINetwork UINetwork} class to send data to
     * @param timeInterval The indicated timer tick which triggers
     *                  {@link server.core.OutputController.UINetworkSender#sendToUINetwork(server.network.data.Message)
     *                  sendToUINetwork(Message)} method
     * @param sendToFile Indicates that a log of output will be saved in the given {@link java.io.File java.io.File} or
     *                   not
     * @param outputFile The given {@link java.io.File java.io.File} to save data within
     * @param bufferSize The preferred number of message elements to be held on memory before writing to file
     */
    public OutputController(boolean sendToUI, UINetwork uiNetwork, int timeInterval
                            , boolean sendToFile, File outputFile, int bufferSize) {
        messagesQueue = new LinkedList<>();
        this.sendToUI = sendToUI;
        if (sendToUI) {
            if (uiNetwork != null) {
                this.uiNetwork = uiNetwork;
            } else {
                throw new RuntimeException("The given parameter as uiNetwork is null");
            }

            if (timeInterval > 0) {
                this.timeInterval = timeInterval;
            } else {
                throw new RuntimeException("The given parameter as timeInterval is invalid");
            }
        }
        this.sendToFile = sendToFile;
        if (sendToFile) {
<<<<<<< HEAD
            this.outputFile = outputFile;
            try {
                this.outputFile.createNewFile();
            } catch (IOException e) {
                throw new RuntimeException("Could not create log file");
=======
            if (outputFile.exists()) {
                this.outputFile = outputFile;
            } else {
                //throw new RuntimeException("The given parameter as outputFile does not exist"); //TODO CHECK
>>>>>>> 3e6b83f8
            }

            if (bufferSize > 0 && bufferSize <= QUEUE_DEFAULT_SIZE) {
                this.bufferSize = bufferSize;
            } else if (bufferSize > 0) {
                throw new RuntimeException("The given parameter as bufferSize is greater than max queue size");
            } else {
                throw new RuntimeException("The given parameter as bufferSize is not valid");
            }
        }
    }

    /**
     * Run method implemented from {@link Runnable java.lang.Runnable} class, which will set and run the two type
     * of output handlers.
     * <p>
     *     In this method, if the sendToUI mode got activated in the class, then a {@link java.util.Timer Timer} will
     *     be scheduled in the given period to send data to {@link server.network.UINetwork UINetwork}.
     *     And also if the sendToFile mode got activated, then a thread of
     *     {@link server.core.OutputController.FileWriter FileWriter} class will be run.
     * </p>
     */
    @Override
    public void run() {
        if (sendToUI) {
            timer = new Timer();
            timer.scheduleAtFixedRate(new UINetworkSender(), 0, timeInterval);
        }

        if (sendToFile) {
            fileWriter = new FileWriter(outputFile);
        }
        new Thread(fileWriter).start();
    }

    /**
     * Accepts an instance of {@link server.network.data.Message Message} class as an argument, and places it
     * on the queue.
     * <p>
     *     In this method, the given message will be putted in the message queue, only if there's a place on the
     *     queue. Otherwise the cleaning and caching processes will be done (through the
     *     {@link #hanldeOverflow() hanldeOverflow} method).
     *     Also if the buffer size condition is met, then the file writer method will be called with an
     *     alternative thread, to save the contents on the file.
     * </p>
     * @param message The given message (as output) to put in the message queue.
     */
    public synchronized void putMessage(Message message) {
        if (messagesQueue.size() <= QUEUE_DEFAULT_SIZE) {
            messagesQueue.addLast(message);
            if (messagesQueue.size() == bufferSize && sendToFile) {
                fileWriter.putMessages(messagesQueue);
                messagesQueue = new LinkedList<>();
            }
        } else {
            if (hanldeOverflow()) {
                messagesQueue.addLast(message);
            } else {
                throw new OutputControllerQueueOverflowException("Could not handle message queue overflow");
            }
        }
        synchronized (messagesQueue) {
            messagesQueue.notifyAll();
        }
    }

    /**
     * Method created to handle the possible overflows occurance in the message queue.
     * <p>
     *      TODO: INCOMPLETE - Must be implemented to cache the queue to file.
     * </p>
     * @return True if the queue unblocked, false if any error occur during this operation
     */
    private boolean hanldeOverflow() {
        messagesQueue.clear();
        return true;
    }

    /**
     * Tries to shutdown all the threads ran in this class so far.
     * <p>
     *     This method calls the close on the {@link server.core.OutputController.FileWriter FileWriter} instance of
     *     the object, causing it to interrupt as soon as all files wrote down on the file.
     *     Also cancels the timer to stop automatically invocation of
     *     {@link server.core.OutputController.UINetworkSender UINetworkSender}.
     *     Other threads would be closed automatically ({@link server.core.OutputController.UINetworkSender
     *     UINetworkSenders} after the timeout).
     * </p>
     */
    public void shutdown() {
        fileWriter.close();
        timer.cancel();
    }

    /**
     * This inner class is used to do processes needed during the file saving operations, as an alternative
     * thread.
     * <p>
     *     This class will be run by the "OutputController" class, as a file save operation is needed.
     *     This Runnable implemented class, could do the long term file saving operations, as an alternative
     *     thread.
     *     This class uses a {@link java.util.concurrent.BlockingQueue BlockingQueue<LinkedList<Message>>}
     *     implementation in order to save files without any block on the way of main thread.
     * </p>
     */
    private class FileWriter implements Runnable {

        private boolean open = false;
        private File file;
        private BlockingQueue<LinkedList<Message>> messagesQueue;

        /**
         * Constructor of the class which accepts a File and sets it as the output of writing operations.
         * @param file Given File to store message data in
         */
        public FileWriter(File file) {
            this.file = file;
            this.messagesQueue = new ArrayBlockingQueue<>(QUEUE_DEFAULT_SIZE);
        }


        /**
         * Puts the given message in the {@link java.util.concurrent.BlockingQueue BlockingQueue} in order to
         * store to file as soon as possible.
         * <p>
         *     This method makes the class enable to have a local copy of message queue, during the file
         *     processing operations (The outer copy could be destroyed).
         * </p>
         * @param messages The given message linked list, in order to save as a local copy in
         *                 {@link java.util.concurrent.BlockingQueue BlockingQueue}
         */
        public void putMessages(LinkedList<Message> messages) {
            try {
                this.messagesQueue.put(messages);
                synchronized (messagesQueue) {
                    messagesQueue.notifyAll();
                }
            } catch (InterruptedException e) {
                throw new RuntimeException("Put messages in FileWriter blocking queue interrupted");
            }
        }

        /**
         * The implemented run method of the {@link Runnable java.lang.Runnable} class which will
         * starts the thread listening for any input in order to save to file.
         * <p>
         *     This method uses a while loop to save the whole contents of
         *     {@link java.util.concurrent.BlockingQueue BlockingQueue} of
         *     {@link server.network.data.Message Messages} to the given file.
         *     This will stop working only if the close order were sent and there's no more
         *     {@link server.network.data.Message Messages} on the queue.
         * </p>
         */
        @Override
        public void run() {
            open = true;
            while (open || messagesQueue.size() > 0) {
                writeToFile();
            }
        }

        /**
         * Stores the contents of the message queue as an appendix to the FileWriter file.
         * <p>
         *     This method will write the whole contents of the saved message queue in the file writer object
         *     on the given file object by object. As this operation is completed, the file writer tries to write the
         *     next file in the {@link java.util.concurrent.BlockingQueue BlockingQueue}
         * </p>
         */
        private void writeToFile() {
            try {
                try {
                    OutputStream outputStream = new FileOutputStream(file);
                    OutputStream buffer = new BufferedOutputStream(outputStream);
                    ObjectOutput outputFile = new ObjectOutputStream(buffer);
                    while (!messagesQueue.isEmpty()) {
                        for (Message message : messagesQueue.take()) {
                            outputFile.writeObject(message);
                        }
                    }
                } catch (FileNotFoundException fileNotFound) {
                    throw new RuntimeException("Could not find the log file");
                } catch (IOException ioException) {
                    throw new RuntimeException("Could not write on the log file");
                }
                synchronized (messagesQueue) {
                    notifyAll();
                }
            } catch (InterruptedException e) {
                throw new RuntimeException("Taking from FileWriter message queue interrupted.");
            }
        }

        /**
         * This will send to the class a request to close connection to the file.
         * <p>
         *     This method sets the open flag of class to <i>false</i> and so as soon as
         *     {@link java.util.concurrent.BlockingQueue BlockingQueue} is empty, the writing operation will be
         *     finished and the thread will be killed.
         * </p>
         */
        public void close() {
            this.open = false;
        }
    }

    /**
     * Is responsible for sending the first {@link server.network.data.Message Message} in the queue to the
     * {@link server.network.UINetwork UINetwork}.
     * <p>
     *     As the failure in connection and some other issues leaves the
     *     {@link server.network.UINetwork#sendBlocking(server.network.data.Message) UINetwork.send(Message)} method
     *     blocked, and so causes a thread block, this class runs as an alternative thread to send the messages
     *     in the queue, to the {@link server.network.UINetwork UINetwrok} instance without causing the main
     *     thread of OutputController to sleep.
     * </p>
     */
    private class UINetworkSender extends TimerTask {

        private final static int CONNECTION_TIMEOUT = 1000;

        private boolean sent = false;

        /**
         * Implemented run method from {@link java.lang.Runnable Runnable} class which sends the first message in the
         * queue to the {@link server.network.UINetwork UINetwork}.
         * <p>
         *     This method will call the {@link #sendToUINetwork(server.network.data.Message) sendToUINetwork(Message)}
         *     method with the appropriate message instance.
         *     Every connection made in a separate thread and with a specified timeout.
         *     If the last connection could send the message within the timeout, then this method will take another
         *     message from the queue and send to the network, otherwise, the last message will be sent again.
         *     The caller timer will be canceled if the shutdown request was sent to the class.
         * </p>
         */
        @Override
        public void run() {
            Message message;
            synchronized (messagesQueue) {
                while (messagesQueue.size() <= 0) {
                    try {
                        messagesQueue.wait();
                    } catch (InterruptedException e) {
                        throw new RuntimeException("Wait on UINetworkSender interrupted");
                    }
                }
                message = messagesQueue.getFirst();
                if (sent) {
                    messagesQueue.removeFirst();
                }
            }
            sent = false;
            sendToUINetwork(message);
        }

        /**
         * This method serves the instance of {@link server.network.UINetwork UINetwork} class with messages.
         * <p>
         *     This method calls {@link server.network.UINetwork#sendBlocking(server.network.data.Message) send(message)}
         *     method on {@link server.network.UINetwork UINetwork} instance in order to show up on UI.
         *     Calling this while the message queue is empty, will put it in the wait mode.
         *     Basically this method will be called by the timer scheduled according to user preferred
         *     time interval.
         *     As the time of sending message to the {@link server.network.UINetwork UINetworks} exceeds the
         *     timeout limit, then the execution will be cancelled.
         * </p>
         */
        private void sendToUINetwork(Message message) {
            Callable<Void> run = () -> {
                uiNetwork.sendBlocking(message);
                return null;
            };
            RunnableFuture runnableFuture = new FutureTask<>(run);
            ExecutorService service = Executors.newSingleThreadExecutor();
            service.execute(runnableFuture);
            try {
                runnableFuture.get(CONNECTION_TIMEOUT, TimeUnit.MILLISECONDS);
                sent = true;
            } catch (ExecutionException execution) {
                throw new RuntimeException("Connection to the UI failed in execution");
            } catch (TimeoutException timeOut) {
                runnableFuture.cancel(true);
            } catch (InterruptedException interrupted) {
                throw new RuntimeException("Connection to the UI interrupted");
            }
            service.shutdown();
        }
    }
}<|MERGE_RESOLUTION|>--- conflicted
+++ resolved
@@ -4,7 +4,7 @@
 import server.network.UINetwork;
 import server.network.data.Message;
 
-import java.io.*;
+import java.io.File;
 import java.util.LinkedList;
 import java.util.Timer;
 import java.util.TimerTask;
@@ -84,18 +84,11 @@
         }
         this.sendToFile = sendToFile;
         if (sendToFile) {
-<<<<<<< HEAD
             this.outputFile = outputFile;
             try {
                 this.outputFile.createNewFile();
             } catch (IOException e) {
                 throw new RuntimeException("Could not create log file");
-=======
-            if (outputFile.exists()) {
-                this.outputFile = outputFile;
-            } else {
-                //throw new RuntimeException("The given parameter as outputFile does not exist"); //TODO CHECK
->>>>>>> 3e6b83f8
             }
 
             if (bufferSize > 0 && bufferSize <= QUEUE_DEFAULT_SIZE) {
