package server.core;

import com.google.gson.Gson;
import com.google.gson.JsonParseException;
import server.core.model.ClientInfo;
import server.core.model.Event;
import server.network.ClientNetwork;
import server.network.UINetwork;
import server.network.data.Message;
import util.Log;

import java.io.BufferedReader;
import java.io.File;
import java.io.FileNotFoundException;
import java.io.FileReader;
import java.util.ArrayList;
import java.util.concurrent.*;

/**
 * Core controller of the framework, controls the {@link server.core.GameLogic GameLogic}, main loop of the game and
 * does the output controlling operations.
 * <p>
 *     This class runs the main running thread of the framework. Class interacts with the clients, UI, and the
 *     GameLogic itself.
 *     Threads in this class, will gather the clients' events
 *     (See also {@link server.network.ClientNetwork ClientNetwork}), send them to the main Game
 *     (See also {@link server.core.GameLogic GameLogic})
 *     The output will be manipulated and sent to the appropriate controller within a inner module of the class
 *     (OutputController).
 *     The sequence of the creation and running the operations of this class will be through the call of the following
 *     methods.
 *     {@link server.core.GameHandler#init() init()}, {@link server.core.GameHandler#start() start()} and then at the
 *     moment the external terminal user wants to shut down the games loop (except than waiting for the
 *     {@link server.core.GameLogic GameLogic} to flag the end of the game), the
 *     {@link server.core.GameHandler#shutdown() shutdown()} method would be called.
 *     Note that shutting down the {@link server.core.GameHandler GameHandler} will not immediately stop the threads,
 *     actually it will set a shut down request flag in the class, which will closes the thread in the aspect of
 *     accepting more inputs, and the terminate the threads as soon as the operation queue got empty.
 * </p>
 */
public class GameHandler {

    private static final String RESOURCE_PATH_OUTPUT_HANDLER = "resources/game_handler/output_handler.conf";
    private static final String RESOURCE_PATH_TURN_TIMEOUT = "resources/game_handler/turn_timeout.conf";
    private final long GAME_LOGIC_SIMULATE_TIMEOUT;
    private final long GAME_LOGIC_TURN_TIMEOUT = 1000;
    private final long CLIENT_RESPONSE_TIME;

    private ClientNetwork mClientNetwork;
    private UINetwork mUINetwork;
    private GameLogic mGameLogic;
    private OutputController mOutputController;
    private ClientInfo[] mClientsInfo;

    private Loop mLoop;
    BlockingQueue<Event> terminalEventsQueue;

    /**
     * Constructor of the {@link server.core.GameHandler GameHandler}, connects the handler to the Clients through
     * {@link server.network.ClientNetwork ClientNetwork} and to the UI through
     * {@link server.network.UINetwork UINetwork}.
     * <p>
     *     The constructor accepts the instances of {@link server.core.GameHandler GameHandler} and
     *     {@link server.network.ClientNetwork ClientNetwork} classes. Then sets some configurations of the loops
     *     within the "turn_timeout.conf" file ({@see https://github.com/JavaChallenge/JGFramework/wiki wiki}).
     * </p>
     * @param clientNetwork Network which the game will contact to the clients through
     * @param uiNetwork Network which the game will contact to the UI through
     */
    public GameHandler(ClientNetwork clientNetwork, UINetwork uiNetwork) {
        mClientNetwork = clientNetwork;
        mUINetwork = uiNetwork;
        terminalEventsQueue = new LinkedBlockingQueue<>();

        Gson gson = new Gson();
        try {
            File file = new File(RESOURCE_PATH_TURN_TIMEOUT);
            BufferedReader bufferedReader = new BufferedReader(new FileReader(file));
            TimeConfig timeConfig = gson.fromJson(bufferedReader, TimeConfig.class);
            GAME_LOGIC_SIMULATE_TIMEOUT = timeConfig.getClientResponseTime();
            CLIENT_RESPONSE_TIME = timeConfig.getUIResponseTime();
        } catch (FileNotFoundException notFound) {
            throw new RuntimeException("turn_timeout config file not found");
        } catch (JsonParseException e) {
            throw new RuntimeException("turn_time config file does not meet expected syntax");
        }
    }

    /**
     * Initializes the game handler module based on the given game.
     * <p>
     *     This method creates needed instance of module {@link server.core.OutputController OutputController} based on
     *     configurations located in the "output_handler.conf" file
     *     ({@see https://github.com/JavaChallenge/JGFramework/wiki wiki}).
     *     Any problem in loading or parsing the configuration JSON files, will result in rising a runtime exception.
     * </p>
     */
    public void init() {
        OutputHandlerConfig outputHandlerConfig;
        Gson gson = new Gson();
        try {
            File file = new File(RESOURCE_PATH_OUTPUT_HANDLER);
            BufferedReader bufferedReader = new BufferedReader(new FileReader(file));
            outputHandlerConfig = gson.fromJson(bufferedReader, OutputHandlerConfig.class);
        } catch (FileNotFoundException notFound) {
            throw new RuntimeException("Output handler config file not found");
        } catch (JsonParseException e) {
            throw new RuntimeException("Output handler config file does not meet expected syntax");
        }
        mOutputController = new OutputController(outputHandlerConfig.sendToUI,
                                                    mUINetwork,
                                                    outputHandlerConfig.timeInterval,
                                                    outputHandlerConfig.sendToFile,
                                                    outputHandlerConfig.getFile(),
                                                    outputHandlerConfig.bufferSize);
    }

    /**
     * Setter of the game logic, will set the main game engine of the {@link server.core.GameHandler GameHandler} to
     * the given instance of {@link server.core.GameLogic GameLogic}.
     * @param gameLogic The given instance of the {@link server.core.GameLogic GameLogic} to set in the object.
     */

    public void setGameLogic(GameLogic gameLogic) {
        mGameLogic = gameLogic;
    }

    /**
     * Getter of the {@link server.network.ClientNetwork ClientNetwork} class which is used to contact to the clients
     * through it.
     * @return The {@link server.network.ClientNetwork ClientNetwork} instance used to connect to clients
     */
    public ClientNetwork getClientNetwork() {
        return mClientNetwork;
    }

    /**
     * Getter of the {@link server.network.UINetwork UINetwork} class instance, which is used in order to connect to
     * the UI.
     * @return Instance of {@link server.network.UINetwork UINetwork} class, used to send messages to user interface
     */
    public UINetwork getUINetwork() {
        return mUINetwork;
    }

    /**
     * Setter of the {@link server.core.model.ClientInfo ClientInfo} instance stored in the class in order to recognize
     * the clients from each other
     * @param clientsInfo Array of information of the clients held in the class
     */
    public void setClientsInfo(ClientInfo[] clientsInfo) {
        mClientsInfo = clientsInfo;
    }

    /**
     * Starts the main game ({@link server.core.GameLogic GameLogic}) loop and the
     * {@link server.core.OutputController OutputController} operations in two new {@link java.lang.Thread Thread}.
     */
    public void start() {
        mLoop = new Loop();
        new Thread(mLoop).start();
        new Thread(mOutputController).start();
    }

    /**
     * Registers a shutdown request into the main loop and {@link server.core.OutputController OutputController} class
     * <p>
     *     Note that the shutdown requests, will be responded as soon as the current queue of operations got freed.
     * </p>
     */
    public void shutdown() {
        mLoop.shutdown();
        mOutputController.shutdown();
    }

    /**
     * Queues an event to be simulated in the next turn of the loop.
     *
     * @param event    terminal event
     */
    public void queueEvent(Event event) {
        synchronized (mLoop.terminalEventsQueue) {
            mLoop.terminalEventsQueue.add(event);
        }
    }

    /**
     * In order to give the loop a thread to be ran beside of the main loop.
     * <p>
     *     This inner class has a {@link java.util.concurrent.Callable Callable} part, which is wrote down as a
     *     runnable code template. This template is composed by the multiple steps in every turn of the game.
     * </p>
     */
    private class Loop implements Runnable {

        private boolean shutdownRequest = false;

        private Event[] environmentEvents;
        private Event[] terminalEvents;
        private Event[][] clientEvents;
        private final ArrayList<Event> terminalEventsQueue = new ArrayList<>();

        /**
         * The run method of the {@link java.lang.Runnable Runnable} interface which will create a
         * {@link java.util.concurrent.Callable Callable} instance and call it in a while until the finish flag if the
         * game had been raised or the shutdown request sent to the class (through
         * {@link server.core.GameHandler.Loop#shutdown() shutdown()} method)
         */
        @Override
        public void run() {
            Callable<Void> simulate = () -> {
                mGameLogic.simulateEvents(terminalEvents, environmentEvents, clientEvents);
                mGameLogic.generateOutputs();
                if (mGameLogic.isGameFinished()) {
                    mLoop.shutdown();
                    mOutputController.shutdown();
                }

                mOutputController.putMessage(mGameLogic.getUIMessage());

                Message[] output = mGameLogic.getClientMessages();
                for (int i = 0 ; i < output.length; ++i) {
                    mClientNetwork.queue(i, output[i]);
                }
                mClientNetwork.sendAllBlocking();

                mClientNetwork.startReceivingAll();
                long elapsedTime = System.currentTimeMillis();
                environmentEvents = mGameLogic.makeEnvironmentEvents();
                elapsedTime = System.currentTimeMillis() - elapsedTime;
                if (CLIENT_RESPONSE_TIME - elapsedTime > 0) {
                    try {
                        wait(CLIENT_RESPONSE_TIME - elapsedTime);
                    } catch (InterruptedException e) {
                        throw new RuntimeException("Waiting for clients interrupted");
                    }
                }
                mClientNetwork.stopReceivingAll();

                clientEvents = new Event[mClientsInfo.length][];
                for (int i = 0; i < mClientsInfo.length; ++i) {
                    if (mClientNetwork.getReceivedEvent(i) != null) {
                        clientEvents[i] = mClientNetwork.getReceivedEvent(i);
                    }
                }

<<<<<<< HEAD
                ArrayList<Event> terminalEventsTemp = new ArrayList<>();
                while (!terminalEventsQueue.isEmpty()) {
                    terminalEventsTemp.add(terminalEventsQueue.take());
                }
                terminalEvents = terminalEventsTemp.toArray(new Event[terminalEventsTemp.size()]);

                return null;
            };
            RunnableFuture<Void> runnableSimulate = new FutureTask<>(simulate);
            ExecutorService service = Executors.newSingleThreadExecutor();
=======
                synchronized (terminalEventsQueue) {
                    terminalEvents = terminalEventsQueue.toArray(new Event[terminalEventsQueue.size()]);
                    terminalEventsQueue.clear();
                }

                return null;
            };
//            RunnableFuture<Void> runnableSimulate = new FutureTask<>(simulate);
//            ExecutorService service = Executors.newSingleThreadExecutor();
>>>>>>> 3e6b83f8

            while (!shutdownRequest) {
                long start = System.currentTimeMillis();
                try {
                    simulate.call();
                } catch (Exception e) {
                    e.printStackTrace();
                }
                long end = System.currentTimeMillis();
                long remaining =  GAME_LOGIC_TURN_TIMEOUT - (end - start);
                if (remaining <= 0) {
                    Log.i("GameHandler", "Simulation timeout passed!");
                } else {
                    try {
                        Thread.sleep(remaining);
                    } catch (InterruptedException e) {
                        Log.i("GameHandler", "Loop interrupted!");
                        break;
                    }
                }
            }
        }

        /**
         * Will set the shutdown request flag in order to finish the main {@link server.core.GameHandler.Loop Loop} at
         * the first possible turn
         */
        public void shutdown() {
            this.shutdownRequest = true;
        }
    }

    /**
     * This method is used to add a new event in the event queue of the terminal to be executed at the first simulation
     * time.
     * <p>
     *     Normally this method would be called by the {@link server.core.CommandHandler CommandHandler} class, which
     *     will receive and manage the entered commands in the console.
     *     These commands will be passed to the {@link server.core.GameLogic GameLogic} instance as the terminal events
     * </p>
     * @param event Received {@link server.core.model.Event Event} from terminal to add in terminal events queue
     */
    public void putTerminalEvent(Event event) {
        try {
            terminalEventsQueue.put(event);
        } catch (InterruptedException e) {
            throw new RuntimeException("Putting event in the terminal event queue, interrupted");
        }
    }

    /**
     * The template of the "output_handler.conf" JSON file.
     * <p>
     *     This class could be filled by a {@link com.google.gson.Gson Gson} object. The properties of class are
     *     normally accessed through {@link server.core.GameHandler#init() init()} method.
     * </p>
     */
    private class OutputHandlerConfig {
        private boolean sendToUI;
        private int timeInterval;
        private boolean sendToFile;
        private String filePath;
        private int bufferSize;

        public OutputHandlerConfig(boolean sendToUI,
                                   int timeInterval,
                                   boolean sendToFile,
                                   String filePath,
                                   int bufferSize) {
            this.sendToUI = sendToUI;
            this.timeInterval = timeInterval;
            this.sendToFile = sendToFile;
            this.filePath = filePath;
            this.bufferSize = bufferSize;
        }
        private File getFile() {
            return new File(filePath);
        }
    }

    /**
     * The template of the "turn_timeout.conf" JSON file.
     * <p>
     *     This class could be filled by a {@link com.google.gson.Gson Gson} object. The properties of class are
     *     normally accessed through {@link server.core.GameHandler#GameHandler GameHandler Constructor} method.
     * </p>
     */
    private static class TimeConfig {
        private long mClientResponseTime;
        private long mSimulateTimeout;

        public TimeConfig(long clientResponseTime,long uiResponseTime) {
            mClientResponseTime = clientResponseTime;
            mSimulateTimeout = uiResponseTime;
        }

        public long getClientResponseTime() {
            return mClientResponseTime;
        }

        public long getUIResponseTime() {
            return mSimulateTimeout;
        }
    }
}<|MERGE_RESOLUTION|>--- conflicted
+++ resolved
@@ -243,19 +243,9 @@
                         clientEvents[i] = mClientNetwork.getReceivedEvent(i);
                     }
                 }
-
-<<<<<<< HEAD
-                ArrayList<Event> terminalEventsTemp = new ArrayList<>();
-                while (!terminalEventsQueue.isEmpty()) {
-                    terminalEventsTemp.add(terminalEventsQueue.take());
-                }
-                terminalEvents = terminalEventsTemp.toArray(new Event[terminalEventsTemp.size()]);
-
-                return null;
-            };
-            RunnableFuture<Void> runnableSimulate = new FutureTask<>(simulate);
-            ExecutorService service = Executors.newSingleThreadExecutor();
-=======
+                //FIXME: Put a blocking queue for terminal
+                BlockingQueue<Event> terminalEventsQueue = new LinkedBlockingQueue<>();
+
                 synchronized (terminalEventsQueue) {
                     terminalEvents = terminalEventsQueue.toArray(new Event[terminalEventsQueue.size()]);
                     terminalEventsQueue.clear();
@@ -265,7 +255,6 @@
             };
 //            RunnableFuture<Void> runnableSimulate = new FutureTask<>(simulate);
 //            ExecutorService service = Executors.newSingleThreadExecutor();
->>>>>>> 3e6b83f8
 
             while (!shutdownRequest) {
                 long start = System.currentTimeMillis();
@@ -299,24 +288,6 @@
     }
 
     /**
-     * This method is used to add a new event in the event queue of the terminal to be executed at the first simulation
-     * time.
-     * <p>
-     *     Normally this method would be called by the {@link server.core.CommandHandler CommandHandler} class, which
-     *     will receive and manage the entered commands in the console.
-     *     These commands will be passed to the {@link server.core.GameLogic GameLogic} instance as the terminal events
-     * </p>
-     * @param event Received {@link server.core.model.Event Event} from terminal to add in terminal events queue
-     */
-    public void putTerminalEvent(Event event) {
-        try {
-            terminalEventsQueue.put(event);
-        } catch (InterruptedException e) {
-            throw new RuntimeException("Putting event in the terminal event queue, interrupted");
-        }
-    }
-
-    /**
      * The template of the "output_handler.conf" JSON file.
      * <p>
      *     This class could be filled by a {@link com.google.gson.Gson Gson} object. The properties of class are
